import { computed, onMounted, ref, watch } from '@vue/composition-api';
import Onboard from 'bnc-onboard';
import { API as OnboardAPI } from 'bnc-onboard/dist/src/interfaces';
import { KeyPair, Umbra, StealthKeyRegistry, utils } from '@umbra/umbra-js';

import {
  Chain,
  MulticallResponse,
  NATIVE_TOKEN_ADDRESS,
  Network,
  Provider,
  Signer,
  supportedChainIds,
  SupportedChainId,
  TokenInfoExtended,
} from 'components/models';
import { formatNameOrAddress, lookupEnsName, lookupCnsName } from 'src/utils/address';
import { ERC20_ABI, MAINNET_PROVIDER, MAINNET_RPC_URL, MULTICALL_ABI, MULTICALL_ADDRESSES } from 'src/utils/constants';
import { BigNumber, Contract, getAddress, Web3Provider, parseUnits } from 'src/utils/ethers';
import { UmbraApi } from 'src/utils/umbra-api';
import { getChainById } from 'src/utils/utils';
import useSettingsStore from 'src/store/settings';

/**
 * State is handled in reusable components, where each component is its own self-contained
 * file consisting of one function defined used the composition API.
 *
 * Since we want the wallet state to be shared between all instances when this file is imported,
 * we defined state outside of the function definition.
 */

// ============================================= State =============================================
// We do not publicly expose the state to provide control over when and how it's changed. It
// can only be changed through actions and mutations, and it can only be accessed with getters.
// As a result, only actions, mutations, and getters are returned from this function.
const isLoading = ref<boolean>(false);
// eslint-disable-next-line @typescript-eslint/no-explicit-any
const rawProvider = ref<any>(); // raw provider from the user's wallet, e.g. EIP-1193 provider
const provider = ref<Provider>(); // ethers provider
const signer = ref<Signer>(); // ethers signer
const userAddress = ref<string>(); // user's wallet address
const userEns = ref<string | null>(); // user's ENS name
const userCns = ref<string | null>(); // user's CNS name
const network = ref<Network>(); // connected network, derived from provider
const umbra = ref<Umbra>(); // instance of Umbra class
const stealthKeyRegistry = ref<StealthKeyRegistry>(); // instance of the StealthKeyRegistry class
const spendingKeyPair = ref<KeyPair>(); // KeyPair instance, with private key, for spending receiving funds
const viewingKeyPair = ref<KeyPair>(); // KeyPair instance, with private key, for scanning for received funds
const balances = ref<Record<string, BigNumber>>({}); // mapping from token address to user's wallet balance
const relayer = ref<UmbraApi>(); // used for managing relay transactions
const hasEnsKeys = ref(false); // true if user has set stealth keys on their ENS name // LEGACY
const hasCnsKeys = ref(false); // true if user has set stealth keys on their CNS name // LEGACY
const isAccountSetup = ref(false); // true if user has registered their address on the StealthKeyRegistry
const onboard = ref<OnboardAPI>(); // blocknative's onboard.js instance
const isArgent = ref<boolean>(false); // true if user connected an argent wallet
const stealthKeys = ref<{ spendingPublicKey: string; viewingPublicKey: string } | null>();
const avatar = ref<string | null>('');

// ========================================== Main Store ===========================================
export default function useWalletStore() {
  const { lastWallet, setLastWallet } = useSettingsStore();

  onMounted(() => {
    // Initialize onboard.js if not yet done
    if (!onboard.value) {
      onboard.value = Onboard({
        dappId: process.env.BLOCKNATIVE_API_KEY,
        networkId: 1,
        walletCheck: [{ checkName: 'connect' }],
        walletSelect: {
          wallets: [
            { walletName: 'metamask', preferred: true },
            { walletName: 'walletConnect', infuraKey: process.env.INFURA_ID, preferred: true },
            { walletName: 'fortmatic', apiKey: process.env.FORTMATIC_API_KEY, preferred: true },
            { walletName: 'portis', apiKey: process.env.PORTIS_API_KEY },
            { walletName: 'ledger', rpcUrl: MAINNET_RPC_URL },
            { walletName: 'torus', preferred: true },
            { walletName: 'lattice', rpcUrl: MAINNET_RPC_URL, appName: 'Umbra' },
            { walletName: 'opera' },
          ],
        },
        subscriptions: {
          wallet: (wallet) => {
            setProvider(wallet.provider);
          },
          address: (address) => {
            if (address && userAddress.value && userAddress.value !== getAddress(address)) {
              window.location.reload();
            }
          },
          network: (newChainId) => {
            if (chainId.value && chainId.value !== newChainId) {
              window.location.reload();
            }
          },
        },
      });
    }
  });

  watch(lastWallet, async () => {
    if (lastWallet.value && !userAddress.value) {
      await connectWallet();
    }
  });

  // ------------------------------------------- Actions -------------------------------------------

  async function getTokenBalances() {
    // Setup
    if (!provider.value) throw new Error('Provider not connected');
    if (!relayer.value) throw new Error('Relayer instance not found');
    const multicallAddress = MULTICALL_ADDRESSES[String(chainId.value) as SupportedChainId];
    const multicall = new Contract(multicallAddress, MULTICALL_ABI, provider.value);

    // Generate balance calls using Multicall contract
    const calls = tokens.value.map((token) => {
      const { address: tokenAddress } = token;
      if (tokenAddress === currentChain.value?.nativeCurrency.address) {
        return {
          target: multicallAddress,
          callData: multicall.interface.encodeFunctionData('getEthBalance', [userAddress.value]),
        };
      } else {
        const tokenContract = new Contract(tokenAddress, ERC20_ABI, signer.value);
        return {
          target: tokenAddress,
          callData: tokenContract.interface.encodeFunctionData('balanceOf', [userAddress.value]),
        };
      }
    });

    // Send the call
    const response = await multicall.callStatic.aggregate(calls);
    const multicallResponse = (response as MulticallResponse).returnData;

    // Set balances mapping
    tokens.value.forEach((token, index) => {
      balances.value[token.address] = BigNumber.from(multicallResponse[index] === '0x' ? 0 : multicallResponse[index]);
    });
  }

  // eslint-disable-next-line @typescript-eslint/no-explicit-any
  function setProvider(p: any) {
    rawProvider.value = p;
  }

  function setLoading(status: boolean) {
    isLoading.value = status;
  }

  async function connectWallet() {
    try {
      if (isLoading.value) return;

      setLoading(true);

      // Clear existing wallet selection
      onboard.value?.walletReset();

      // Use stored wallet on initialization if there is one
      const hasSelected =
        userAddress.value || !lastWallet.value
          ? await onboard.value?.walletSelect()
          : await onboard.value?.walletSelect(String(lastWallet.value));
      if (!hasSelected) {
        setLoading(false);
        return;
      }

      const hasChecked = await onboard.value?.walletCheck();
      if (!hasChecked) {
        setLoading(false);
        return;
      }

      // Get ENS name, CNS names, etc.
      await configureProvider();

      // Add wallet name to localStorage
      const walletName = onboard.value?.getState().wallet.name;
      if (walletName) setLastWallet(walletName);
    } catch (e) {
      resetState();
      setLoading(false);
      throw e;
    }
  }

  async function configureProvider() {
    try {
      resetState();
      setLoading(true);

      // Set network/wallet properties
      if (!rawProvider.value) {
        setLoading(false);
        return;
      }

      provider.value = new Web3Provider(rawProvider.value, 'any'); // the "any" network will allow spontaneous network changes: https://docs.ethers.io/v5/single-page/#/v5/concepts/best-practices/-%23-best-practices--network-changes
      signer.value = provider.value.getSigner();

      // Get user and network information
      const [_userAddress, _network, _relayer] = await Promise.all([
        signer.value.getAddress(), // get user's address
        provider.value.getNetwork(), // get information on the connected network
        UmbraApi.create(provider.value), // Configure the relayer (even if not withdrawing, this gets the list of tokens we allow to send)
      ]);
      await utils.assertSupportedAddress(_userAddress);

      // If nothing has changed, no need to continue configuring.
      if (_userAddress === userAddress.value && _network.chainId === chainId.value) {
        setLoading(false);
        return;
      }

      // Exit if not a valid network
      const newChainId = provider.value.network.chainId; // must be done after the .getNetwork() calls
      if (!supportedChainIds.includes(_network.chainId)) {
        network.value = _network;
        setLoading(false);
        return;
      }

      // Set Umbra and StealthKeyRegistry classes
      umbra.value = new Umbra(provider.value, newChainId);
      stealthKeyRegistry.value = new StealthKeyRegistry(signer.value);

      // Setup to check if user is connected with Argent, since we need to handle a few things differently in that case.
      // When using Argent, a user's funds are secured by the contract wallet, not by a private key. As a result:
      //   1. We inform the user that the security of their Umbra funds is not protected by the standard Argent
      //      security model
      //   2. If a user recovers their Argent wallet (e.g. migrates wallet to a new phone) they will have a new
      //      private key and be unable to access non-withdrawn Umbra funds unless they have the old device. Therefore
      //      we also let a user know about this
      //   3. As a consequence of 2, we require Argent user's to sign a message each time they visit the Umbra app.
      //      If the public keys generated do not match what's in the registry, we ask them to update their keys in
      //      the registry and notify them about funds that may be stuck if the user no longer has the old key
      const argentDetector = {
        // https://docs.argent.xyz/wallet-connect-and-argent#wallet-detection
        address: newChainId === 1 ? '0xeca4B0bDBf7c55E9b7925919d03CbF8Dc82537E8' : '0xF230cF8980BaDA094720C01308319eF192F0F311', // prettier-ignore
        abi: ['function isArgentWallet(address) external view returns (bool)'],
      };
      const detector = new Contract(argentDetector.address, argentDetector.abi, provider.value);

      // Get ENS name, CNS name, and check if user has registered their stealth keys
      const [_userEns, _userCns, _stealthKeys, _isArgent] = await Promise.all([
        lookupEnsName(_userAddress, MAINNET_PROVIDER as Web3Provider),
        lookupCnsName(_userAddress),
        getRegisteredStealthKeys(_userAddress, provider.value),
        [1, 3].includes(newChainId) ? detector.isArgentWallet(_userAddress) : false, // Argent is only on Mainnet and Ropsten
      ]);
      const _isAccountSetup = _stealthKeys !== null;

      if (typeof _userEns === 'string') {
        // ENS address must exist
        avatar.value = await MAINNET_PROVIDER.getAvatar(_userEns);
      }

      // Check if user has legacy keys setup with their ENS or CNS names (if so, we hide Account Setup)
      const [_hasEnsKeys, _hasCnsKeys] = _isAccountSetup
        ? [false, false]
        : await Promise.all([
            Boolean(_userEns) && (await hasSetPublicKeysLegacy(_userEns as string, provider.value)),
            Boolean(_userCns) && (await hasSetPublicKeysLegacy(_userCns as string, provider.value)),
          ]);

      // Now we save the user's info to the store. We don't do this earlier because the UI is reactive based on these
      // parameters, and we want to ensure this method completed successfully before updating the UI
      relayer.value = _relayer;
      userAddress.value = _userAddress;
      userEns.value = _userEns;
      userCns.value = _userCns;
      network.value = _network;
      hasEnsKeys.value = _hasEnsKeys; // LEGACY
      hasCnsKeys.value = _hasCnsKeys; // LEGACY
      isAccountSetup.value = _isAccountSetup;
      isArgent.value = _isArgent;
      stealthKeys.value = _isAccountSetup ? _stealthKeys : null;

      // Get token balances in the background. User may not be sending funds so we don't await this
      void getTokenBalances();

      setLoading(false);
    } catch (e) {
      resetState();
      setLoading(false);
      throw e;
    }
  }

  /**
   * @notice Prompts user for a signature to generate Umbra-specific private keys
   */
  async function getPrivateKeys() {
    if (!signer.value) throw new Error('No signer connected');
    if (!umbra.value) throw new Error('No Umbra instance available. Please make sure you are on a supported network');
    if (spendingKeyPair.value && viewingKeyPair.value) {
      return 'success';
    }

    try {
      const keyPairs = await umbra.value.generatePrivateKeys(signer.value);
      spendingKeyPair.value = keyPairs.spendingKeyPair;
      viewingKeyPair.value = keyPairs.viewingKeyPair;
      return 'success';
    } catch (err) {
      console.error(err);
      return 'denied'; // most likely user rejected the signature
    }
  }

  /**
   * @notice Prompts user for a signature to change network
   */
  async function setNetwork(chain: Chain) {
    setLoading(true);

    try {
      await provider.value?.send('wallet_switchEthereumChain', [{ chainId: chain.chainId }]);
    } catch (switchError) {
      const { code } = switchError as { code: number };

      // This error code indicates that the chain has not been added to MetaMask.
      if (code === 4902) {
        try {
          const eip3085Chain = <any>{ ...chain }; // without casting to any, TS errors on `delete` since we're deleting a required property
          delete eip3085Chain.logoURI; // if you don't remove extraneous fields, adding the chain will error
          await provider.value?.send('wallet_addEthereumChain', [eip3085Chain]);
        } catch (addError) {
          console.log(addError);
          setLoading(false);
        }
      } else {
        console.log(switchError);
        setLoading(false);
      }
    }
  }

  // ------------------------------------------ Mutations ------------------------------------------
  // Helper method to clear state. Useful when user switches wallets.
  function resetState() {
    provider.value = undefined;
    signer.value = undefined;
    userAddress.value = undefined;
    userEns.value = undefined;
    userCns.value = undefined;
    network.value = undefined;
    umbra.value = undefined;
    stealthKeyRegistry.value = undefined;
    spendingKeyPair.value = undefined;
    viewingKeyPair.value = undefined;
    balances.value = {};
    relayer.value = undefined;
    hasEnsKeys.value = false;
    hasCnsKeys.value = false;
    isAccountSetup.value = false;
    isArgent.value = false;
    stealthKeys.value = undefined;
  }

  // Mark account setup complete after a user first registers their stealth keys
  function setIsAccountSetup(status: boolean) {
    isAccountSetup.value = status;
  }

  // Call this after a user completes account setup to ensure keysMatch is true
  function syncStealthKeys() {
    stealthKeys.value = {
      spendingPublicKey: <string>spendingKeyPair.value?.publicKeyHex,
      viewingPublicKey: <string>viewingKeyPair.value?.publicKeyHex,
    };
  }

  // ------------------------------------- Computed parameters -------------------------------------
  // "True" computed properties, i.e. derived from this module's state

  const chainId = computed(() => network.value?.chainId); // returns a number
  const currentChain = computed(() => getChainById(chainId.value || 1));

  const isSupportedNetwork = computed(() => {
    if (!network.value || !chainId.value) return true; // assume valid if we have no network information
    return supportedChainIds.includes(chainId.value);
  });

  const getNativeTokenMinSend = (chainId: number): string => {
    // These were values returned by the backend in April '22. If you're reading this, it
    // is possible network conditions have changed and these values should be updated.
    switch (chainId) {
      case 137:
        return parseUnits('0.15', 'ether').toString(); // Polygon
      default:
        return parseUnits('0.02', 'ether').toString(); // everything else
    }
  };

  const NATIVE_TOKEN = computed(() => {
    // this value is used if the relayer is down
    const fallbackMinSend = getNativeTokenMinSend(chainId.value!);
    return {
      ...(currentChain.value!.nativeCurrency as TokenInfoExtended),
      minSendAmount: relayer.value?.nativeTokenMinSendAmount || fallbackMinSend,
      chainId: chainId.value!,
    };
  });

  const tokens = computed((): TokenInfoExtended[] => {
    const sortedTokens = (relayer.value?.tokens || []).sort(
      // sort alphabetically
      (firstToken, secondToken) => firstToken.symbol.localeCompare(secondToken.symbol)
    );
    const nativeTokenIndex = sortedTokens.map((token) => token.address).indexOf(NATIVE_TOKEN_ADDRESS);
    if (nativeTokenIndex > -1) {
      // native token present
      return sortedTokens.sort((tok) => Number(tok.address != NATIVE_TOKEN_ADDRESS)); // move native token to front
    } else {
      // add native token to the front of the array
      return [NATIVE_TOKEN.value, ...sortedTokens];
    }
  });

  const userDisplayName = computed(() => {
    if (userCns.value) return userCns.value;
<<<<<<< HEAD
    if (userEns.value) return userEns.value;
    return userAddress.value ? formatAddress(userAddress.value) : undefined;
=======
    return userAddress.value ? formatNameOrAddress(userAddress.value) : undefined;
>>>>>>> efa104c2
  });

  const keysMatch = computed(() => {
    if (stealthKeys.value && spendingKeyPair.value && viewingKeyPair.value) {
      if (
        stealthKeys.value.spendingPublicKey !== spendingKeyPair.value.publicKeyHex ||
        stealthKeys.value.viewingPublicKey !== viewingKeyPair.value.publicKeyHex
      ) {
        window.logger.warn('KEYS DO NOT MATCH:');
        window.logger.warn('spendingPublicKey (found):    ', stealthKeys.value.spendingPublicKey);
        window.logger.warn('spendingPublicKey (expected): ', spendingKeyPair.value.publicKeyHex);
        window.logger.warn('viewingPublicKey (found):     ', stealthKeys.value.viewingPublicKey);
        window.logger.warn('viewingPublicKey (expected):  ', viewingKeyPair.value.publicKeyHex);
        return false;
      }
      // Things matched, so just log them for debugging purposes
      window.logger.debug('stealthKeys.value.spendingPublicKey: ', stealthKeys.value.spendingPublicKey);
      window.logger.debug('stealthKeys.value.viewingPublicKey:  ', stealthKeys.value.viewingPublicKey);
      return true;
    }
    return null;
  });

  // ------------------------------------- Exposed parameters --------------------------------------
  // Define computed properties and parts of store that should be exposed. Everything exposed is a
  // computed property to facilitate reactivity and avoid accidental state mutations
  return {
    // Methods
    configureProvider,
    connectWallet,
    getPrivateKeys,
    getTokenBalances,
    setIsAccountSetup,
    setProvider,
    setNetwork,
    setHasEnsKeys: (status: boolean) => (hasEnsKeys.value = status), // LEGACY
    setHasCnsKeys: (status: boolean) => (hasCnsKeys.value = status), // LEGACY
    syncStealthKeys,
    // "Direct" properties, i.e. return them directly without modification
    balances: computed(() => balances.value),
    stealthKeyRegistry: computed(() => stealthKeyRegistry.value),
    hasKeys: computed(() => spendingKeyPair.value?.privateKeyHex && viewingKeyPair.value?.privateKeyHex),
    network: computed(() => network.value),
    isAccountSetup: computed(() => isAccountSetup.value),
    isAccountSetupLegacy: computed(() => hasEnsKeys.value || hasCnsKeys.value), // LEGACY
    isLoading: computed(() => isLoading.value),
    isArgent: computed(() => isArgent.value),
    provider: computed(() => provider.value),
    avatar: computed(() => avatar.value),
    relayer: computed(() => relayer.value),
    signer: computed(() => signer.value),
    spendingKeyPair: computed(() => spendingKeyPair.value),
    umbra: computed(() => umbra.value),
    userAddress: computed(() => userAddress.value),
    viewingKeyPair: computed(() => viewingKeyPair.value),
    // "True" computed properties, i.e. derived from this module's state
    chainId,
    currentChain,
    isSupportedNetwork: computed(() => isSupportedNetwork.value),
    keysMatch,
    NATIVE_TOKEN: computed(() => NATIVE_TOKEN.value),
    tokens: computed(() => tokens.value),
    userDisplayName: computed(() => userDisplayName.value),
  };
}

// Helper method to check if user has ENS or CNS keys // LEGACY
const hasSetPublicKeysLegacy = async (name: string, provider: Provider) => {
  try {
    await utils.getPublicKeysLegacy(name, provider);
    return true;
  } catch (err) {
    window.logger.warn(err);
    return false;
  }
};

// Helper method to check if user has registered public keys in the StealthKeyRegistry
async function getRegisteredStealthKeys(account: string, provider: Provider) {
  try {
    const stealthPubKeys = await utils.lookupRecipient(account, provider); // throws if no keys found
    return stealthPubKeys;
  } catch (err) {
    window.logger.warn(err);
    return null;
  }
}<|MERGE_RESOLUTION|>--- conflicted
+++ resolved
@@ -422,13 +422,9 @@
   });
 
   const userDisplayName = computed(() => {
+    if (userEns.value) return userEns.value;
     if (userCns.value) return userCns.value;
-<<<<<<< HEAD
-    if (userEns.value) return userEns.value;
-    return userAddress.value ? formatAddress(userAddress.value) : undefined;
-=======
     return userAddress.value ? formatNameOrAddress(userAddress.value) : undefined;
->>>>>>> efa104c2
   });
 
   const keysMatch = computed(() => {
